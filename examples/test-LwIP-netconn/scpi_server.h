/*-
 * BSD 2-Clause License
 *
 * Copyright (c) 2012-2018, Jan Breuer
 * All rights reserved.
 *
 * Redistribution and use in source and binary forms, with or without
 * modification, are permitted provided that the following conditions are met:
 *
 * * Redistributions of source code must retain the above copyright notice, this
 *   list of conditions and the following disclaimer.
 *
 * * Redistributions in binary form must reproduce the above copyright notice,
 *   this list of conditions and the following disclaimer in the documentation
 *   and/or other materials provided with the distribution.
 *
 * THIS SOFTWARE IS PROVIDED BY THE COPYRIGHT HOLDERS AND CONTRIBUTORS "AS IS"
 * AND ANY EXPRESS OR IMPLIED WARRANTIES, INCLUDING, BUT NOT LIMITED TO, THE
 * IMPLIED WARRANTIES OF MERCHANTABILITY AND FITNESS FOR A PARTICULAR PURPOSE ARE
 * DISCLAIMED. IN NO EVENT SHALL THE COPYRIGHT HOLDER OR CONTRIBUTORS BE LIABLE
 * FOR ANY DIRECT, INDIRECT, INCIDENTAL, SPECIAL, EXEMPLARY, OR CONSEQUENTIAL
 * DAMAGES (INCLUDING, BUT NOT LIMITED TO, PROCUREMENT OF SUBSTITUTE GOODS OR
 * SERVICES; LOSS OF USE, DATA, OR PROFITS; OR BUSINESS INTERRUPTION) HOWEVER
 * CAUSED AND ON ANY THEORY OF LIABILITY, WHETHER IN CONTRACT, STRICT LIABILITY,
 * OR TORT (INCLUDING NEGLIGENCE OR OTHERWISE) ARISING IN ANY WAY OUT OF THE USE
 * OF THIS SOFTWARE, EVEN IF ADVISED OF THE POSSIBILITY OF SUCH DAMAGE.
 */

#ifndef _SCPI_SERVER_H_
#define _SCPI_SERVER_H_
#ifdef __cplusplus
extern "C" {
#endif

<<<<<<< HEAD
#define SCPI_KEEP_IDLE    2000 // (ms) keepalive quiet time after last TCP packet
#define SCPI_KEEP_INTVL   1000 // (ms) keepalive repeat interval
#define SCPI_KEEP_CNT        4 // Retry count before terminating connection (SCPI_KEEP_INTVL * SCPI_KEEP_INTVL (ms)).
=======
#define SCPI_DEVICE_PORT  5025 // scpi-raw standard port
#define SCPI_CONTROL_PORT 5026 // libscpi control port (not part of the standard)
>>>>>>> 77670c40

#include <stdint.h>
#include "lwip/api.h"
#include "scpi/types.h"

void scpi_server_init(void);

void SCPI_AddError(int16_t err);
void SCPI_RequestControl(void);

// optional event handlers
void SCPI_Event_DeviceConnected(scpi_t * context, struct netconn * conn);
void SCPI_Event_DeviceDisconnected(scpi_t * context, struct netconn * conn);
void SCPI_Event_ControlConnected(scpi_t * context, struct netconn * conn);
void SCPI_Event_ControlDisconnected(scpi_t * context, struct netconn * conn);
void SCPI_Event_ErrorIndicatorOn(scpi_t * context, int_fast16_t err);
void SCPI_Event_ErrorIndicatorOff(scpi_t * context, int_fast16_t err);

#ifdef __cplusplus
}
#endif
#endif /* _SCPI_SERVER_H_ */<|MERGE_RESOLUTION|>--- conflicted
+++ resolved
@@ -32,14 +32,12 @@
 extern "C" {
 #endif
 
-<<<<<<< HEAD
 #define SCPI_KEEP_IDLE    2000 // (ms) keepalive quiet time after last TCP packet
 #define SCPI_KEEP_INTVL   1000 // (ms) keepalive repeat interval
 #define SCPI_KEEP_CNT        4 // Retry count before terminating connection (SCPI_KEEP_INTVL * SCPI_KEEP_INTVL (ms)).
-=======
+
 #define SCPI_DEVICE_PORT  5025 // scpi-raw standard port
 #define SCPI_CONTROL_PORT 5026 // libscpi control port (not part of the standard)
->>>>>>> 77670c40
 
 #include <stdint.h>
 #include "lwip/api.h"
