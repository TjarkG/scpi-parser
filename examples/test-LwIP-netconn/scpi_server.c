--- conflicted
+++ resolved
@@ -245,15 +245,11 @@
             netconn_delete(newconn);
         } else {
             /* connection established */
-<<<<<<< HEAD
-            iprintf("***Connection established %s\r\n", inet_ntoa(newconn->pcb.ip->remote_ip));
+            SCPI_Event_DeviceConnected(context, newconn);
             ip_set_option(newconn->pcb.tcp, SOF_KEEPALIVE);
             newconn->pcb.tcp->keep_idle   = SCPI_KEEP_IDLE;  // Override TCP_KEEPIDLE_DEFAULT  for this connection.
             newconn->pcb.tcp->keep_intvl  = SCPI_KEEP_INTVL; // Override TCP_KEEPINTVL_DEFAULT for this connection.
             newconn->pcb.tcp->keep_cnt    = SCPI_KEEP_CNT;   // Override TCP_KEEPCNT_DEFAULT   for this connection.
-=======
-            SCPI_Event_DeviceConnected(context, newconn);
->>>>>>> 77670c40
             user_data->io = newconn;
         }
     }
@@ -270,15 +266,11 @@
             netconn_delete(newconn);
         } else {
             /* control connection established */
-<<<<<<< HEAD
-            iprintf("***Control Connection established %s\r\n", inet_ntoa(newconn->pcb.ip->remote_ip));
+            SCPI_Event_ControlConnected(context, newconn);
             ip_set_option(newconn->pcb.tcp, SOF_KEEPALIVE);
             newconn->pcb.tcp->keep_idle   = SCPI_KEEP_IDLE;  // Override TCP_KEEPIDLE_DEFAULT  for this connection.
             newconn->pcb.tcp->keep_intvl  = SCPI_KEEP_INTVL; // Override TCP_KEEPINTVL_DEFAULT for this connection.
             newconn->pcb.tcp->keep_cnt    = SCPI_KEEP_CNT;   // Override TCP_KEEPCNT_DEFAULT   for this connection.
-=======
-            SCPI_Event_ControlConnected(context, newconn);
->>>>>>> 77670c40
             user_data->control_io = newconn;
         }
     }
