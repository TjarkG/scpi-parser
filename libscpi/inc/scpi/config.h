/*-
 * Copyright (c) 2012-2013 Jan Breuer,
 *
 * All Rights Reserved
 * 
 * Redistribution and use in source and binary forms, with or without
 * modification, are permitted provided that the following conditions are
 * met:
 * 1. Redistributions of source code must retain the above copyright notice,
 *    this list of conditions and the following disclaimer.
 * 2. Redistributions in binary form must reproduce the above copyright
 *    notice, this list of conditions and the following disclaimer in the
 *    documentation and/or other materials provided with the distribution.
 * 
 * THIS SOFTWARE IS PROVIDED BY THE AUTHORS ``AS IS'' AND ANY EXPRESS OR
 * IMPLIED WARRANTIES, INCLUDING, BUT NOT LIMITED TO, THE IMPLIED
 * WARRANTIES OF MERCHANTABILITY AND FITNESS FOR A PARTICULAR PURPOSE ARE
 * DISCLAIMED. IN NO EVENT SHALL THE AUTHORS OR CONTRIBUTORS BE LIABLE
 * FOR ANY DIRECT, INDIRECT, INCIDENTAL, SPECIAL, EXEMPLARY, OR
 * CONSEQUENTIAL DAMAGES (INCLUDING, BUT NOT LIMITED TO, PROCUREMENT OF
 * SUBSTITUTE GOODS OR SERVICES; LOSS OF USE, DATA, OR PROFITS; OR
 * BUSINESS INTERRUPTION) HOWEVER CAUSED AND ON ANY THEORY OF LIABILITY,
 * WHETHER IN CONTRACT, STRICT LIABILITY, OR TORT (INCLUDING NEGLIGENCE
 * OR OTHERWISE) ARISING IN ANY WAY OUT OF THE USE OF THIS SOFTWARE, EVEN
 * IF ADVISED OF THE POSSIBILITY OF SUCH DAMAGE.
 */

/**
 * @file   config.h
 * @date   Wed Mar 20 12:21:26 UTC 2013
 * 
 * @brief  SCPI Configuration
 * 
 * 
 */

#ifndef __SCPI_CONFIG_H_
#define __SCPI_CONFIG_H_

#ifdef	__cplusplus
extern "C" {
#endif

/* Compiler specific */
/* 8bit PIC - PIC16, etc */
#if defined(_MPC_)
#define HAVE_STRNLEN            0
#define HAVE_STRNCASECMP        0
#define HAVE_STRNICMP           1
#endif

/* PIC24 */
#if defined(__C30__)
#define HAVE_STRNLEN            0
#define HAVE_STRNCASECMP        0
#define HAVE_STRNICMP           0
#endif

/* PIC32mx */
#if defined(__C32__)
#define HAVE_STRNLEN            0
#define HAVE_STRNCASECMP        1
#define HAVE_STRNICMP           0
#endif

/* AVR libc */
#if defined(__AVR__)
#include <stdlib.h>
#define HAVE_DTOSTRE            1
#endif

/* ======== test strnlen ======== */
#ifndef HAVE_STRNLEN
#define HAVE_STRNLEN            1
#endif
/* ======== test strncasecmp ======== */
#ifndef HAVE_STRNCASECMP
#define HAVE_STRNCASECMP        1
#endif
/* ======== test strnicmp ======== */
#ifndef HAVE_STRNICMP
#define HAVE_STRNICMP           0
#endif

/* define local macros depending on existance of strnlen */
#if HAVE_STRNLEN
#define SCPI_strnlen(s, l)	strnlen((s), (l))
#else
#define SCPI_strnlen(s, l)	BSD_strnlen((s), (l))
#endif

/* define local macros depending on existance of strncasecmp and strnicmp */
#if HAVE_STRNCASECMP
#define SCPI_strncasecmp(s1, s2, l)	strncasecmp((s1), (s2), (l))
#elif HAVE_STRNICMP
#define SCPI_strncasecmp(s1, s2, l)     strnicmp((s1), (s2), (l))
#else
#define SCPI_strncasecmp(s1, s2, l)	OUR_strncasecmp((s1), (s2), (l))
#endif

#if HAVE_DTOSTRE
<<<<<<< HEAD
#define SCPI_doubleToStr(v, s, l) strlen(dtostre((v), (s), 6, DTOSTR_PLUS_SIGN | DTOSTR_ALWAYS_SIGN | DTOSTR_UPPERCASE))
=======

char * dtostre(
	double __val,
	char * __s,
	unsigned char __prec,
	unsigned char __flags);

#ifndef DTOSTRE_ALWAYS_SIGN
#define	DTOSTRE_ALWAYS_SIGN 0x01
#endif

#ifndef DTOSTR_PLUS_SIGN
#define	DTOSTR_PLUS_SIGN 0x02
#endif

#ifndef DTOSTR_UPPERCASE
#define	DTOSTR_UPPERCASE 0x04
#endif

#define SCPI_doubleToStr(v, s, l) strlen(dtostre((v), (s), 6, DTOSTR_PLUS_SIGN | DTOSTRE_ALWAYS_SIGN | DTOSTR_UPPERCASE))
>>>>>>> 7f7a412e
#else
#define SCPI_doubleToStr(v, s, l) snprintf((s), (l), "%lg", (v))
#endif


#ifdef	__cplusplus
}
#endif

#endif<|MERGE_RESOLUTION|>--- conflicted
+++ resolved
@@ -99,18 +99,14 @@
 #endif
 
 #if HAVE_DTOSTRE
-<<<<<<< HEAD
-#define SCPI_doubleToStr(v, s, l) strlen(dtostre((v), (s), 6, DTOSTR_PLUS_SIGN | DTOSTR_ALWAYS_SIGN | DTOSTR_UPPERCASE))
-=======
-
 char * dtostre(
 	double __val,
 	char * __s,
 	unsigned char __prec,
 	unsigned char __flags);
 
-#ifndef DTOSTRE_ALWAYS_SIGN
-#define	DTOSTRE_ALWAYS_SIGN 0x01
+#ifndef DTOSTR_ALWAYS_SIGN
+#define	DTOSTR_ALWAYS_SIGN 0x01
 #endif
 
 #ifndef DTOSTR_PLUS_SIGN
@@ -121,8 +117,7 @@
 #define	DTOSTR_UPPERCASE 0x04
 #endif
 
-#define SCPI_doubleToStr(v, s, l) strlen(dtostre((v), (s), 6, DTOSTR_PLUS_SIGN | DTOSTRE_ALWAYS_SIGN | DTOSTR_UPPERCASE))
->>>>>>> 7f7a412e
+#define SCPI_doubleToStr(v, s, l) strlen(dtostre((v), (s), 6, DTOSTR_PLUS_SIGN | DTOSTR_ALWAYS_SIGN | DTOSTR_UPPERCASE))
 #else
 #define SCPI_doubleToStr(v, s, l) snprintf((s), (l), "%lg", (v))
 #endif
